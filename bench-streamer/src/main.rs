--- conflicted
+++ resolved
@@ -5,11 +5,7 @@
     crossbeam_channel::unbounded,
     solana_streamer::{
         packet::{Packet, PacketBatch, PacketBatchRecycler, PACKET_DATA_SIZE},
-<<<<<<< HEAD
-        streamer::{receiver, PacketBatchReceiver, StreamerReceiveStats},
-=======
         streamer::{receiver, PacketBatchReceiver, ReceiverOptions, StreamerReceiveStats},
->>>>>>> aec3715f
     },
     std::{
         cmp::max,
@@ -115,15 +111,8 @@
             s_reader,
             recycler.clone(),
             stats.clone(),
-<<<<<<< HEAD
             1,
             true,
-=======
-            ReceiverOptions {
-                coalesce_ms: 1,
-                use_pinned_memory: true,
-            },
->>>>>>> aec3715f
         ));
     }
 
